import sys
from setuptools import setup
from sectionproperties import __version__ as version


def description_text():
    description = (
        "A python package for the analysis of arbitrary cross-sections using the"
    )
    description += " finite element method."

    return description


def readme():
    with open("README.md") as f:
        return f.read()


if sys.version_info[0] < 3 or sys.version_info[0] == 3 and sys.version_info[1] < 7:
    sys.exit("Sorry, Python < 3.7 is not supported")

install_requires = [
    "numpy",
    "scipy",
    "pytest_check",
    "more_itertools",
    "matplotlib",
    "shapely",
    "triangle",
    "rhino-shapley-interop",
    "cad_to_shapely",
]

setup(
    name="sectionproperties",
    version=version,
    description=description_text(),
    long_description=readme(),
    long_description_content_type="text/markdown",
    classifiers=[
        "Development Status :: 5 - Production/Stable",
        "Environment :: Console",
        "Intended Audience :: Science/Research",
        "License :: OSI Approved :: MIT License",
        "Programming Language :: Python :: 3 :: Only",
        "Topic :: Scientific/Engineering",
    ],
    url="https://github.com/robbievanleeuwen/section-properties",
    author="Robbie van Leeuwen",
    author_email="robbie.vanleeuwen@gmail.com",
    license="MIT",
    packages=[
<<<<<<< HEAD
        'sectionproperties', 'sectionproperties.analysis', 'sectionproperties.post',
        'sectionproperties.pre', 'sectionproperties.tests'
=======
        "sectionproperties",
        "sectionproperties.analysis",
        "sectionproperties.post",
        "sectionproperties.pre",
        "sectionproperties.examples",
        "sectionproperties.tests",
>>>>>>> e4ce393b
    ],
    install_requires=install_requires,
    include_package_data=True,
    zip_safe=False,
)<|MERGE_RESOLUTION|>--- conflicted
+++ resolved
@@ -51,17 +51,12 @@
     author_email="robbie.vanleeuwen@gmail.com",
     license="MIT",
     packages=[
-<<<<<<< HEAD
-        'sectionproperties', 'sectionproperties.analysis', 'sectionproperties.post',
-        'sectionproperties.pre', 'sectionproperties.tests'
-=======
         "sectionproperties",
         "sectionproperties.analysis",
         "sectionproperties.post",
         "sectionproperties.pre",
         "sectionproperties.examples",
         "sectionproperties.tests",
->>>>>>> e4ce393b
     ],
     install_requires=install_requires,
     include_package_data=True,
