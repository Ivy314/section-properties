[tool.poetry]
name = "sectionproperties"
version = "3.1.2"
description = "A python package for the analysis of arbitrary cross-sections using the finite element method."
license = "MIT"
authors = [
    "Robbie van Leeuwen <robbie.vanleeuwen@gmail.com>",
]
maintainers = [
    "Robbie van Leeuwen <robbie.vanleeuwen@gmail.com>",
    "Connor Ferster <connorferster@gmail.com>",
]
readme = "README.md"
homepage = "https://github.com/robbievanleeuwen/section-properties"
repository = "https://github.com/robbievanleeuwen/section-properties"
documentation = "https://sectionproperties.readthedocs.io"
keywords = [
    "cross-section",
    "structural-engineering",
    "finite-element-analysis",
    "computational-mechanics",
]
classifiers = [
    "Development Status :: 5 - Production/Stable",
    "Topic :: Scientific/Engineering",
    "Environment :: Console",
    "License :: OSI Approved :: MIT License",
    "Natural Language :: English",
    "Programming Language :: Python :: 3.9",
    "Programming Language :: Python :: 3.10",
    "Programming Language :: Python :: 3.11",
]
packages = [
    { include = "sectionproperties", from = "src" },
    { include = "src/sectionproperties/py.typed" },
]
include = [
    "*.3dm",
    "*.dxf",
    "*.json",
    "tests/geometry/complex_shape.txt",
    "tests/geometry/compound_shape.txt",
]

[tool.poetry.urls]
Changelog = "https://github.com/robbievanleeuwen/section-properties/releases"
"Bug Tracker" = "https://github.com/robbievanleeuwen/section-properties/issues"

[tool.poetry.dependencies]
python = ">=3.9.0,<3.12"
numpy = "^1.24.0"
scipy = "^1.10.0"
matplotlib = "^3.8.2"
shapely = "^2.0.2"
triangle = "^20230923"
rich = "^13.7.0"
click = "^8.1.7"
more-itertools = "^10.0.0"
numba = { version = "^0.58.0", optional = true }
cad-to-shapely = { version = "^0.3.1", optional = true }
rhino-shapley-interop = { version = "^0.0.4", optional = true }
rhino3dm = { version = "==8.0.0b3", optional = true }
pypardiso = { version = "^0.4.4", optional = true }
intel-openmp = { version = "==2023.2.0", optional = true}

[tool.poetry.group.dev.dependencies]
black = "^23.10.1"
coverage = { extras = ["toml"], version = "^7.3.3" }
darglint = "^1.8.1"
flake8 = "^6.1.0"
flake8-bugbear = "^23.12.2"
flake8-docstrings = "^1.7.0"
flake8-pytest-style = "^1.7.2"
flake8-rst-docstrings = "^0.3.0"
furo = "^2023.9.10"
<<<<<<< HEAD
ipykernel = "^6.26.0"
ipython = "^8.18.1"
=======
ipykernel = "^6.27.1"
ipython = "^8.17.2"
>>>>>>> de4bc596
ipywidgets = "^8.1.1"
isort = "^5.13.2"
mypy = "^1.6.1"
nbconvert = "^7.13.0"
nbsphinx = "^0.9.3"
notebook = "^7.0.6"
pep8-naming = "^0.13.3"
pre-commit = "^3.6.0"
pre-commit-hooks = "^4.5.0"
Pygments = "^2.17.2"
pytest = "^7.4.3"
pytest-benchmark = { extras = ["histogram"], version = "^4.0.0" }
pytest-check = "^2.2.2"
pyupgrade = "^3.15.0"
sphinx = "^7.2.6"
sphinx-autobuild = "^2021.3.14"
sphinx-click = "^5.1.0"
sphinx-copybutton = "^0.5.2"
sphinxext-opengraph = "^0.8.2"

[tool.poetry.extras]
dxf = ["cad-to-shapely"]
rhino = ["rhino-shapley-interop", "rhino3dm"]
numba = ["numba"]
pardiso = ["pypardiso", "intel-openmp"]

[tool.poetry.scripts]
sectionproperties = "sectionproperties.__main__:main"

[tool.coverage.paths]
source = ["src", "*/site-packages"]
tests = ["tests", "*/tests"]

[tool.coverage.run]
branch = true
source = ["sectionproperties", "tests"]
omit = ["*/benchmarks/*"]

[tool.coverage.report]
show_missing = true

[tool.isort]
profile = "black"
lines_after_imports = 2

[tool.mypy]
strict = true
# output formatting
pretty = true
show_column_numbers = true
show_error_context = true

[[tool.mypy.overrides]]
module = [
    "cad_to_shapely.*",
    "mpl_toolkits.*",
    "numba.*",
    "pypardiso.*",
    "rhino_shapely_interop.*",
    "scipy.*",
    "shapely.*",
    "triangle.*",
]
ignore_missing_imports = true

[tool.pytest.ini_options]
markers = [
    "benchmark_suite: entire benchmark test suite (select with '-m benchmark_suite')",
    "benchmark_geom: geometry benchmark tests (select with '-m benchmark_geom')",
    "benchmark_mesh: mesh benchmark tests (select with '-m benchmark_mesh')",
    "benchmark_analysis: analysis benchmark tests (select with '-m benchmark_analysis')",
]

[build-system]
requires = ["poetry-core>=1.0.0"]
build-backend = "poetry.core.masonry.api"<|MERGE_RESOLUTION|>--- conflicted
+++ resolved
@@ -73,13 +73,8 @@
 flake8-pytest-style = "^1.7.2"
 flake8-rst-docstrings = "^0.3.0"
 furo = "^2023.9.10"
-<<<<<<< HEAD
-ipykernel = "^6.26.0"
+ipykernel = "^6.27.1"
 ipython = "^8.18.1"
-=======
-ipykernel = "^6.27.1"
-ipython = "^8.17.2"
->>>>>>> de4bc596
 ipywidgets = "^8.1.1"
 isort = "^5.13.2"
 mypy = "^1.6.1"
