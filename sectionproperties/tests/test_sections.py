import pathlib
import pytest

from sectionproperties.pre.sections import *
from sectionproperties.pre.nastran_sections import *
from sectionproperties.analysis.cross_section import Section
from sectionproperties.pre.pre import Material
from sectionproperties.pre.rhino import load_3dm, load_brep_encoding
from shapely.geometry import (
    Polygon,
    MultiPolygon,
    LineString,
    Point,
    GeometryCollection,
)
from shapely import wkt
import json

big_sq = rectangular_section(d=300, b=250)
small_sq = rectangular_section(d=100, b=75)
small_hole = rectangular_section(d=40, b=30)
i_sec = i_section(d=200, b=100, t_f=20, t_w=10, r=12, n_r=12)

small_sq = small_sq - small_hole.align_center(small_sq)
composite = (
    big_sq
    + small_sq.align_to(big_sq, on="top", inner=True).align_to(big_sq, on="top")
    + i_sec.align_to(big_sq, on="bottom", inner=True).align_to(big_sq, on="right")
)
composite.compile_geometry()
composite.create_mesh([200])
comp_sec = Section(composite)
comp_sec.calculate_geometric_properties()
comp_sec.calculate_plastic_properties()


def test_material_persistence():
    # Test ensures that the material attribute gets transformed
    # through all of the Geometry transformation methods, each which
    # returns a new Geometry object.
    # The material assignment should persist through all of the
    # transformations
    steel = Material("steel", 200e3, 0.3, 7.85e-6, 400, "grey")
    big_sq.material = steel
    new_geom = (
        big_sq.align_to(small_sq, on="left", inner=False)
        .align_center()
        .rotate_section(23)
        .mirror_section(axis="y")
        .offset_perimeter(amount=1)
    )
    new_geom.material == steel


def test_for_incidental_holes():
    # One hole in the geometry was explicitly created through subtraction
    # Another hole in the geometry was created accidentally by sticking
    # a I-section up against a rectangle.
    # There should be two holes created after .compile_geometry()
    assert len(composite.holes) == 2


def test_geometry_from_points():
    # Geometry.from_points() tests a shape with exactly one exterior
    # and an arbitrary number of interiors being built from the legacy
    # points, facets, holes, control_points interface of sectionproperties
    exterior = [[-6, 10], [6, 10], [6, -10], [-6, -10]]
    interior1 = [[-4, 8], [4, 8], [4, 4], [-4, 4]]
    interior2 = [[-4, -8], [4, -8], [4, -4], [-4, -4]]
    points = exterior + interior1 + interior2
    facets = [
        [0, 1],
        [1, 2],
        [2, 3],
        [3, 0],
        [4, 5],
        [5, 6],
        [6, 7],
        [7, 4],
        [8, 9],
        [9, 10],
        [10, 11],
        [11, 7],
    ]
    control_points = [[0, 0]]
    holes = [[0, 6], [0, -6]]
<<<<<<< HEAD
    new_geom = Geometry.from_points(
        points=points, facets=facets, control_points=control_points, holes=holes
    )
    assert (
        new_geom.geom.wkt
        == "POLYGON ((6 10, 6 -10, -6 -10, -6 10, 6 10), (-4 4, 4 4, 4 8, -4 8, -4 4), (4 -8, 4 -4, -4 -4, -4 -8, 4 -8))"
    )  # Note, the order of point coordinates can change based on geometry operations, e.g. +/- and how many; seems to be a shapely issue

=======
    new_geom = Geometry.from_points(points=points, facets=facets, control_points=control_points, holes=holes)
    wkt_test_geom = shapely.wkt.loads(
        "POLYGON ((6 10, 6 -10, -6 -10, -6 10, 6 10), (-4 4, 4 4, 4 8, -4 8, -4 4), (4 -8, 4 -4, -4 -4, -4 -8, 4 -8))"
    )
    assert (new_geom.geom - wkt_test_geom) == Polygon()
>>>>>>> 2c156947

def test_compound_geometry_from_points():
    # CompoundGeometry.from_points() tests a shape with an arbitrary
    # number of exteriors and an arbitrary number of interiors being
    # built from the legacy
    # points, facets, holes, control_points interface of sectionproperties
    a = 1
    b = 2
    t = 0.1

    # build the lists of points, facets, holes and control points
    points = [
        [-t / 2, -2 * a],
        [t / 2, -2 * a],
        [t / 2, -t / 2],
        [a, -t / 2],
        [a, t / 2],
        [-t / 2, t / 2],
        [-b / 2, -2 * a],
        [b / 2, -2 * a],
        [b / 2, -2 * a - t],
        [-b / 2, -2 * a - t],
    ]
    facets = [
        [0, 1],
        [1, 2],
        [2, 3],
        [3, 4],
        [4, 5],
        [5, 0],
        [6, 7],
        [7, 8],
        [8, 9],
        [9, 6],
    ]
    control_points = [[0, 0], [0, -2 * a - t / 2]]
    new_geom = CompoundGeometry.from_points(points, facets, control_points)
    wkt_test_geom = shapely.wkt.loads(
        "MULTIPOLYGON (((-0.05 -2, 0.05 -2, 0.05 -0.05, 1 -0.05, 1 0.05, -0.05 0.05, -0.05 -2)), ((-1 -2, 1 -2, 1 -2.1, -1 -2.1, -1 -2)))"
    )
    assert (new_geom.geom - wkt_test_geom) == Polygon()


def test_nested_compound_geometry_from_points():
    """
    Tests a nested compound geometry can be built .from_points, that the control_points
    and hole nodes persist in the right locations, and that ...
    """
    points = [
        [-50.0, 50.0],
        [50.0, 50.0],
        [50.0, -50.0],
        [-50.0, -50.0],
        [37.5, -37.5],
        [37.5, 37.5],
        [-37.5, 37.5],
        [-37.5, -37.5],
        [25.0, -25.0],
        [25.0, 25.0],
        [-25.0, 25.0],
        [-25.0, -25.0],
        [12.5, -12.5],
        [12.5, 12.5],
        [-12.5, 12.5],
        [-12.5, -12.5],
    ]
    facets = [
        [0, 1],
        [1, 2],
        [2, 3],
        [3, 0],
        [4, 5],
        [5, 6],
        [6, 7],
        [7, 4],
        [8, 9],
        [9, 10],
        [10, 11],
        [11, 8],
        [12, 13],
        [13, 14],
        [14, 15],
        [15, 12],
    ]
    control_points = [[-43.75, 0.0], [-31.25, 0.0], [-18.75, 0.0]]
    holes = [[0, 0]]
    nested_compound = CompoundGeometry.from_points(
        points=points, facets=facets, control_points=control_points, holes=holes
    )
    wkt_test_geom = shapely.wkt.loads(
        "MULTIPOLYGON (((50 50, 50 -50, -50 -50, -50 50, 50 50), (12.5 12.5, -12.5 12.5, -12.5 -12.5, 12.5 -12.5, 12.5 12.5)), ((-37.5 -37.5, -37.5 37.5, 37.5 37.5, 37.5 -37.5, -37.5 -37.5), (12.5 12.5, -12.5 12.5, -12.5 -12.5, 12.5 -12.5, 12.5 12.5)), ((-25 -25, -25 25, 25 25, 25 -25, -25 -25), (12.5 12.5, -12.5 12.5, -12.5 -12.5, 12.5 -12.5, 12.5 12.5)))"
    )
    assert (nested_compound.geom - wkt_test_geom) == Polygon()

    assert nested_compound.control_points == [
        (-43.75, 0.0),
        (-31.25, 0.0),
        (-18.75, 0.0),
    ]
    assert nested_compound.holes == [(0, 0), (0, 0), (0, 0)]


def test_geometry_from_dxf():
    section_holes_dxf = (
        pathlib.Path.cwd() / "sectionproperties" / "tests" / "section_holes.dxf"
    )
    assert Geometry.from_dxf(section_holes_dxf).geom.wkt == (
        "POLYGON ((-0.3386588348890669 -0.3951777028951984, "
        "-0.3386588348890669 29.09231821639347, 31.96225758877617 29.09231821639347, "
        "31.96225758877617 -0.3951777028951984, -0.3386588348890669 -0.3951777028951984), "
        "(16.68431586247806 2.382629883704458, 29.68303085105337 2.382629883704458, "
        "29.68303085105337 24.35580015206329, 16.68431586247806 24.35580015206329, "
        "16.68431586247806 2.382629883704458), (1.548825807287628 3.34417866368126, "
        "14.54754079586294 3.34417866368126, 14.54754079586294 27.38289816310137, "
        "1.548825807287628 27.38289816310137, 1.548825807287628 3.34417866368126))"
    )


def test_plastic_centroid():
    ## Test created in response to #114
    # Since the section being tested is a compound geometry with two different
    # materials, this tests that the plastic centroid takes into account the
    # correct "center" of the original section which is affected by EA of each
    # of the constituent geometries.

    steel = Material(
        name="Steel",
        elastic_modulus=200e3,
        poissons_ratio=0.3,
        density=7.85e-6,
        yield_strength=500,
        color="grey",
    )
    timber = Material(
        name="Timber",
        elastic_modulus=5e3,
        poissons_ratio=0.35,
        density=6.5e-7,
        yield_strength=20,
        color="burlywood",
    )

    # create 310UB40.4
    ub = i_section(d=304, b=165, t_f=10.2, t_w=6.1, r=11.4, n_r=8, material=steel)

    # create timber panel on top of the UB
    panel = rectangular_section(d=50, b=600, material=timber)
    panel = panel.align_center(ub).align_to(ub, on="top")

    # merge the two sections into one geometry object
    geometry = CompoundGeometry([ub, panel])

    # create a mesh - use a mesh size of 5 for the UB, 20 for the panel
    geometry.create_mesh(mesh_sizes=[100, 100])

    # create a Section object
    section = Section(geometry)

    # perform a geometric, warping and plastic analysis
    section.calculate_geometric_properties()
    section.calculate_plastic_properties()

    x_pc, y_pc = section.get_pc()
    assert x_pc == pytest.approx(82.5)
    assert y_pc == pytest.approx(250.360654576)


def test_geometry_from_3dm_file_simple():
    section = pathlib.Path.cwd() / "sectionproperties" / "tests" / "3in x 2in.3dm"
    exp = Polygon([(0, 0), (0, 3), (2, 3), (2, 0), (0, 0)])
    test = Geometry.from_3dm(section)
    assert (test.geom - exp).is_empty


def test_geometry_from_3dm_file_complex():
    section_3dm = (
        pathlib.Path.cwd() / "sectionproperties" / "tests" / "complex_shape.3dm"
    )
    section_wkt = (
        pathlib.Path.cwd() / "sectionproperties" / "tests" / "complex_shape.txt"
    )
    with open(section_wkt) as file:
        wkt_str = file.readlines()
    exp = wkt.loads(wkt_str[0])
    test = Geometry.from_3dm(section_3dm)
    assert (test.geom - exp).is_empty


def test_geometry_from_3dm_file_compound():
    section_3dm = (
        pathlib.Path.cwd() / "sectionproperties" / "tests" / "compound_shape.3dm"
    )
    section_wkt = (
        pathlib.Path.cwd() / "sectionproperties" / "tests" / "compound_shape.txt"
    )
    with open(section_wkt) as file:
        wkt_str = file.readlines()
    exp = [wkt.loads(wkt_str[0]), wkt.loads(wkt_str[1])]
    test = CompoundGeometry.from_3dm(section_3dm)
    assert (MultiPolygon([ii.geom for ii in test.geoms]) - MultiPolygon(exp)).is_empty


def test_geometry_from_3dm_encode():
    section_3dm = pathlib.Path.cwd() / "sectionproperties" / "tests" / "rhino_data.json"
    with open(section_3dm) as file:
        brep_encoded = json.load(file)
    exp = Polygon([(0, 0), (1, 0), (1, 1), (0, 1), (0, 0)])
    test = Geometry.from_rhino_encoding(brep_encoded)
    assert (test.geom - exp).is_empty


def test_shift_points():
    assymetrical_chan = nastran_chan(75, 200, 8, 16).shift_points(1, dy=-10)
    assert (
        assymetrical_chan.geom.wkt
        == "POLYGON ((0 0, 75 -10, 75 16, 8 16, 8 184, 75 184, 75 200, 0 200, 0 0))"
    )


def test_mirror_section():
    assymetrical_chan = nastran_chan(75, 200, 8, 16).shift_points(1, dy=-10)
    assert (
        assymetrical_chan.mirror_section(axis="x").geom.wkt
        == "POLYGON ((0 190, 75 200, 75 174, 8 174, 8 6, 75 6, 75 -10, 0 -10, 0 190))"
    )
    assert (
        assymetrical_chan.mirror_section(axis="y").geom.wkt
        == "POLYGON ((75 0, 0 -10, 0 16, 67 16, 67 184, 0 184, 0 200, 75 200, 75 0))"
    )
    assert (
        assymetrical_chan.mirror_section(axis="y", mirror_point=[50, 50]).geom.wkt
        == "POLYGON ((100 0, 25 -10, 25 16, 92 16, 92 184, 25 184, 25 200, 100 200, 100 0))"
    )
    assert (
        assymetrical_chan.mirror_section(axis="x", mirror_point=[50, 50]).geom.wkt
        == "POLYGON ((0 100, 75 110, 75 84, 8 84, 8 -84, 75 -84, 75 -100, 0 -100, 0 100))"
    )


def test_filter_non_polygons():
    point1 = Point([0, 0])
    point2 = Point([1, 1])
    point3 = Point([1, 0])
    line = LineString([point1, point2])
    poly = Polygon([point1, point2, point3])
    multi_poly = MultiPolygon([poly, poly])
    collection = GeometryCollection([poly, point1, line])
    out = filter_non_polygons(collection)
    assert filter_non_polygons(poly) == poly
    assert filter_non_polygons(multi_poly) == multi_poly
    assert filter_non_polygons(point1) == Polygon()
    assert filter_non_polygons(line) == Polygon()
    assert filter_non_polygons(collection) == poly<|MERGE_RESOLUTION|>--- conflicted
+++ resolved
@@ -84,22 +84,11 @@
     ]
     control_points = [[0, 0]]
     holes = [[0, 6], [0, -6]]
-<<<<<<< HEAD
-    new_geom = Geometry.from_points(
-        points=points, facets=facets, control_points=control_points, holes=holes
-    )
-    assert (
-        new_geom.geom.wkt
-        == "POLYGON ((6 10, 6 -10, -6 -10, -6 10, 6 10), (-4 4, 4 4, 4 8, -4 8, -4 4), (4 -8, 4 -4, -4 -4, -4 -8, 4 -8))"
-    )  # Note, the order of point coordinates can change based on geometry operations, e.g. +/- and how many; seems to be a shapely issue
-
-=======
     new_geom = Geometry.from_points(points=points, facets=facets, control_points=control_points, holes=holes)
     wkt_test_geom = shapely.wkt.loads(
         "POLYGON ((6 10, 6 -10, -6 -10, -6 10, 6 10), (-4 4, 4 4, 4 8, -4 8, -4 4), (4 -8, 4 -4, -4 -4, -4 -8, 4 -8))"
     )
     assert (new_geom.geom - wkt_test_geom) == Polygon()
->>>>>>> 2c156947
 
 def test_compound_geometry_from_points():
     # CompoundGeometry.from_points() tests a shape with an arbitrary
